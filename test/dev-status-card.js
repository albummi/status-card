import { LitElement, html, css } from 'https://unpkg.com/lit@2.0.0/index.js?module';
//import { LitElement, html, css } from 'lit-element';
//import { translateState } from '../src/translations.js';
//import packageJson from '../package.json' assert { type: 'json' };

class BaseCard extends LitElement {
  constructor() {
    super();
    this.entityConfig = this.initializeEntityConfig(); 
  }

  initializeEntityConfig() {
    const entityConfig = {
      alarm_control_panel: { icon: 'mdi:bell-ring', sortOrder: 1 },
      siren: { icon: 'mdi:alarm-light', sortOrder: 2 },
      lock: { icon: 'mdi:lock', sortOrder: 3 },  
      light: { icon: 'mdi:lightbulb', sortOrder: 4 },
      media_player: { icon: 'mdi:cast', sortOrder: 5 },
      climate: { icon: 'mdi:thermostat', sortOrder: 6 },
      switch: { icon: 'mdi:power', sortOrder: 7 },
      vacuum: { icon: 'mdi:robot-vacuum', sortOrder: 8 },     
      fan: { icon: 'mdi:fan', sortOrder: 9 },
      humidifier: { icon: 'mdi:air-humidifier', sortOrder: 10 },
      lawn_mower: { icon: 'mdi:robot-mower', sortOrder: 11 },
      valve: { icon: 'mdi:valve', sortOrder: 12 },
      water_heater: { icon: 'mdi:water-boiler', sortOrder: 13 },      	  
      remote: { icon: 'mdi:remote', sortOrder: 14 },	    
      update: { icon: 'mdi:update', sortOrder: 53 },
      device_tracker: { icon: 'mdi:cellphone', sortOrder: 54 },
      input_boolean: { icon: 'mdi:toggle-switch', sortOrder: 55 },
      timer: { icon: 'mdi:timer-outline', sortOrder: 56 },
      counter: { icon: 'mdi:counter', sortOrder: 57 },
      calendar: { icon: 'mdi:calendar', sortOrder: 58 },
      cover: {
        deviceClasses: [
          { name: 'door', icon: 'mdi:door-open', sortOrder: 15 },
          { name: 'window', icon: 'mdi:window-open', sortOrder: 16 },     
          { name: 'garage', icon: 'mdi:garage-open', sortOrder: 17 },
          { name: 'gate', icon: 'mdi:gate-open', sortOrder: 18 },    
          { name: 'blind', icon: 'mdi:blinds-open', sortOrder: 19 },
          { name: 'curtain', icon: 'mdi:curtains', sortOrder: 20 },
          { name: 'damper', icon: 'mdi:valve', sortOrder: 21 },
          { name: 'awning', icon: 'mdi:window-shutter-open', sortOrder: 22 },
          { name: 'shade', icon: 'mdi:roller-shade', sortOrder: 23 },
          { name: 'shutter', icon: 'mdi:window-shutter-open', sortOrder: 24 },
        ],
        icon: 'mdi:alert-circle'
      },
      binary_sensor: {
        deviceClasses: [
          { name: 'door', icon: 'mdi:door-open', sortOrder: 25 },
          { name: 'window', icon: 'mdi:window-open', sortOrder: 26 },
          { name: 'lock', icon: 'mdi:lock-open', sortOrder: 27 },
          { name: 'motion', icon: 'mdi:run', sortOrder: 28 },
          { name: 'presence', icon: 'mdi:home', sortOrder: 29 },
          { name: 'occupancy', icon: 'mdi:seat', sortOrder: 30 },
          { name: 'vibration', icon: 'mdi:vibrate', sortOrder: 31 },
          { name: 'plug', icon: 'mdi:power-plug', sortOrder: 32 },
          { name: 'power', icon: 'mdi:power-plug', sortOrder: 33 },
          { name: 'battery', icon: 'mdi:battery-alert', sortOrder: 34 },
          { name: 'battery_charging', icon: 'mdi:battery-charging', sortOrder: 35 },
          { name: 'moving', icon: 'mdi:car', sortOrder: 36 },
          { name: 'running', icon: 'mdi:play', sortOrder: 37 },
          { name: 'gas', icon: 'mdi:gas-cylinder', sortOrder: 38 },
          { name: 'carbon_monoxide', icon: 'mdi:molecule-co', sortOrder: 39 },
          { name: 'cold', icon: 'mdi:snowflake', sortOrder: 40 },
          { name: 'heat', icon: 'mdi:thermometer', sortOrder: 41 },
          { name: 'moisture', icon: 'mdi:water', sortOrder: 42 },
          { name: 'connectivity', icon: 'mdi:connection', sortOrder: 43 },
          { name: 'opening', icon: 'mdi:door-open', sortOrder: 44 },
          { name: 'garage_door', icon: 'mdi:garage-open', sortOrder: 45 },
          { name: 'light', icon: 'mdi:brightness-5', sortOrder: 46 },
          { name: 'problem', icon: 'mdi:alert-circle', sortOrder: 47 },
          { name: 'safety', icon: 'mdi:shield-alert', sortOrder: 48 },
          { name: 'smoke', icon: 'mdi:smoke-detector', sortOrder: 49 },
          { name: 'sound', icon: 'mdi:volume-high', sortOrder: 50 },
          { name: 'tamper', icon: 'mdi:shield-off', sortOrder: 51 },
          { name: 'update', icon: 'mdi:update', sortOrder: 52 },
        ],
        icon: 'mdi:alert-circle'
      }
    };
    return entityConfig;
  }
}

const STATES_OFF = new Set(["closed", "locked", "off", "docked", "idle", "standby", "paused", "auto", "not_home", "disarmed"]);
const UNAVAILABLE_STATES = new Set(["unavailable", "unknown"]);

class StatusCard extends BaseCard {
  static get properties() {
    return {
      config: { type: Object },
      hass: { type: Object },
      areas: { type: Array },
      devices: { type: Array },
      entities: { type: Array },
    };
  }

  
  constructor() {
    super();
    this.entityConfig = this.initializeEntityConfig();
  }


shouldComponentUpdate(nextProps, nextState) {
    if (nextProps.config !== this.props.config || nextState !== this.state) {
      return true;
    }
    return false; 
  }

  setConfig(config) {
      if (!config) { throw new Error('Invalid configuration'); }
      this.config = config;
      this.areas = [];
      this.devices = [];
      this.entities = [];
      this.entitiesInDomain = [];
      this.filteredAreas = [];
      this.areaDevicesMap = new Map();
      this.hiddenEntities = new Set(config.hidden_entities || []);
      this.showPerson = config.showPerson !== undefined ? config.showPerson : true;
      this.showPersonName = config.showPersonName !== undefined ? config.showPersonName : true;
      this.showBadgeName = config.showBadgeName !== undefined ? config.showBadgeName : true;
      this.bulkMode = config.bulkMode !== undefined ? config.bulkMode : false;
      this.propertyCache = new Map(); 
      this.entityConfig = this.initializeEntityConfig();
  }


  async firstUpdated() {
    await this._loadData(); 
  }

  async _loadData() {
    try {
      const [areas, devices, entities] = await Promise.all([
        this.hass.callWS({ type: "config/area_registry/list" }),
        this.hass.callWS({ type: "config/device_registry/list" }),
        this.hass.callWS({ type: "config/entity_registry/list" })
      ]);
      this.areas = areas;
      this.devices = devices;
      this.entities = entities;
      this.updateFilteredAreasAndDevices();
    } catch (error) {
      console.error("Error loading data:", error);
    }
  }

  getProperty(group, propertyType) {
    const cacheKey = this._generateCacheKey(group, propertyType);
    const cachedValue = this._getCachedValue(cacheKey, group, propertyType);
    if (cachedValue !== undefined) {
      return cachedValue;
    }
  
    const { type, device_class: deviceClassName, originalName } = group;
    const entityConfig = this.entityConfig[type];
    const config = this.config[propertyType];
    const entityState = this.hass.states[group.entity_id];
    
    let result = null;
  
    if (propertyType === 'sortOrder') {
      result = this._getSortOrder(type, deviceClassName, entityConfig);
    } else if (['binary_sensor', 'cover'].includes(type)) {
      result = this._getBinarySensorOrCoverProperty(type, deviceClassName, propertyType, config, entityConfig);
    }
  
    if (result === null) {
      result = this._getDefaultProperty(type, originalName, propertyType, config, entityState, group);
    }
  
    this.propertyCache.set(cacheKey, result);
    return result;
  }
  
  _generateCacheKey(group, propertyType) {
    return `${group.type}_${group.device_class || ''}_${propertyType}`;
  }
 
  
  _getCachedValue(cacheKey, group, propertyType) {
    if (this.propertyCache.has(cacheKey)) {
<<<<<<< HEAD
        const cachedValue = this.propertyCache.get(cacheKey);
        if (propertyType === 'status' && group.entity_id?.startsWith('person.')) {
            const entityState = this.hass.states[group.entity_id];
            if (entityState?.state !== cachedValue) {
                this.propertyCache.delete(cacheKey);
                return this.getProperty(group, propertyType);
            }
        }
        return cachedValue;
    }
    return undefined;
}

=======
      const cachedValue = this.propertyCache.get(cacheKey);
      if (propertyType === 'status' && group.entity_id && group.entity_id.startsWith('person.')) {
        const entityState = this.hass.states[group.entity_id];
        if (entityState.state !== cachedValue) {
          this.propertyCache.delete(cacheKey);
          return this.getProperty(group, propertyType);
        }
      }
      return cachedValue;
    }
    return undefined;
  }
>>>>>>> 27581af3
  
  _getSortOrder(type, deviceClassName, entityConfig) {
    if (type === 'extra') {
      return this.config.newSortOrder?.['extra']?.[deviceClassName] ?? -1;
    }
    return deviceClassName
      ? this.config.newSortOrder?.[type]?.[deviceClassName] ?? 
        (entityConfig?.deviceClasses?.find(dc => dc.name === deviceClassName)?.sortOrder || Infinity)
      : this.config.newSortOrder?.[type] ?? (entityConfig?.sortOrder || Infinity);
  }
  
  _getBinarySensorOrCoverProperty(type, deviceClassName, propertyType, config, entityConfig) {
    switch (propertyType) {
      case 'hide':
        return config?.[type]?.[deviceClassName] || '';
      case 'names':
        return config?.[type]?.[deviceClassName] ||
          this.hass.localize(`ui.dialogs.entity_registry.editor.device_classes.${type}.${deviceClassName}`);
      case 'icons':
        return config?.[type]?.[deviceClassName] || 
          entityConfig?.deviceClasses?.find(dc => dc.name === deviceClassName)?.icon ||
          entityConfig?.icon;
      case 'colors':
        return config?.[type]?.[deviceClassName] || '';
      default:
        return null;
    }
  }
  
  _getDefaultProperty(type, originalName, propertyType, config, entityState, group) {
    if (['hide', 'colors'].includes(propertyType)) {
      return config?.[type] || '';
    } else if (propertyType === 'names') {
      return config?.[type] || 
        this.hass.localize(`component.${type}.entity_component._.name`) || type
    } else if (propertyType === 'icons') {
      return config?.[type] || this.entityConfig[type]?.icon;
    } else if (propertyType === 'status') {
      return this._getStatusProperty(type, originalName, entityState, group);
    }
    return null;
  }
  
  _getStatusProperty(type, originalName, entityState, group) {
    if (group.entity_id && group.entity_id.startsWith('person.')) {
      return entityState?.state === 'home'
        ? this.hass.localize('component.person.entity_component._.state.home')
        : entityState?.state === 'not_home'
          ? this.hass.localize('component.person.entity_component._.state.not_home')
          : entityState?.state;
    } else if (type === 'device_tracker') {
      return this.hass.localize('component.person.entity_component._.state.home');
    } else if (['lock', 'cover'].includes(type) || ['window', 'door', 'lock'].includes(originalName)) {
      return this.hass.localize('component.cover.entity_component._.state.open');
    } else if (['awning', 'blind', 'curtain', 'damper', 'garage', 'gate', 'shade', 'shutter'].includes(originalName)) {
      return this.hass.localize('component.cover.entity_component._.state.open');
    } else {
      return this.hass.localize('component.light.entity_component._.state.on');
    }
  }
  


toggleMoreInfo(action, domain = null, entities = null, entityName = null) {
  const dialog = this.shadowRoot.getElementById("more-info-dialog");
  if (dialog) {
    if (action === "show") {
      Object.assign(this, { selectedDomain: domain, entitiesInDomain: entities, selectedEntityName: entityName });
      this.requestUpdate();
      if (!dialog.hasAttribute("open")) dialog.style.display = "block";
      dialog.setAttribute("open", "true");
    } else if (action === "close") {
      dialog.removeAttribute("open");
      dialog.style.display = "none";
    }
  }
}
    
  showMoreInfo(entity) {
      const event = new CustomEvent("hass-more-info", {
          detail: { entityId: entity.entity_id },
          bubbles: true,
          composed: true,
      });
      document.querySelector("home-assistant").dispatchEvent(event);
  }

  createCard(cardConfig) {
    const element = document.createElement(`hui-${cardConfig.type}-card`);
    if (element) {
      element.hass = this.hass;
      element.setConfig(cardConfig);
      return element;
    }
    return html`<p>Invalid Configuration</p>`;
  }

  isEntityHidden(entity) {
    return this.hiddenEntities.has(entity.entity_id) || entity.hidden_by;
  }

  updateFilteredAreasAndDevices() {
    const { area, floor } = this.config.area_filter || {};
    this.filteredAreas = this.areas.filter(areaItem => 
      (floor && areaItem.floor_id === floor) || 
      (area && areaItem.area_id === area) || 
      (!floor && !area)
    );

    this.areaDevicesMap.clear();
    this.filteredAreas.forEach(area => {
      this.areaDevicesMap.set(area.area_id, new Set(
        this.devices.filter(device => device.area_id === area.area_id).map(device => device.id)
      ));
    });
  }

  
  getEntityData(entity_id) {
    const entityDataCache = new Map();
    if (!entityDataCache.has(entity_id)) {
      const state = this.hass.states[entity_id]?.state;
      const deviceClass = this.hass.states[entity_id]?.attributes.device_class;
      const friendlyName = this.hass.states[entity_id]?.attributes?.friendly_name || entity_id;
      const entityPicture = this.hass.states[entity_id]?.attributes?.entity_picture || '';
      entityDataCache.set(entity_id, { state, deviceClass, friendlyName, entityPicture });
    }
    return entityDataCache.get(entity_id);
  }
  
  loadPersonEntities() {
    return this.showPerson
        ? this.entities.filter(entity => 
            entity.entity_id.startsWith("person.") &&
            !this.hiddenEntities.has(entity.entity_id) &&
            !entity.disabled_by && 
            !entity.hidden_by 
          )
        : [];
}
  
  loadGroupedEntities() {
    const deviceClassEntities = { cover: {}, binary_sensor: {} };
    const groupedEntities = this.entities.reduce((acc, entity) => {
      const { entity_id, area_id, device_id } = entity;
      const domain = entity_id.split(".")[0];
      const cachedData = this.getEntityData(entity_id);
      const { state, deviceClass } = cachedData;
  
      if (!this.entityConfig[domain] || !state || UNAVAILABLE_STATES.has(state) || this.isEntityHidden(entity)) return acc;
  
      const isAreaMatched = area_id
        ? this.areaDevicesMap.has(area_id)
        : Array.from(this.areaDevicesMap.values()).some(devices => devices.has(device_id));
  
      if (isAreaMatched) {
        if (["cover", "binary_sensor"].includes(domain) && (state === "on" || state === "open") && deviceClass && deviceClass !== "none") {
          deviceClassEntities[domain][deviceClass] ||= [];
          deviceClassEntities[domain][deviceClass].push(entity);
        } else if (!STATES_OFF.has(state) && !["cover", "binary_sensor"].includes(domain)) {
          acc[domain] ||= [];
          acc[domain].push(entity);
        }
      }
      return acc;
    }, {});
    return { deviceClassEntities, groupedEntities };
  }
  
  loadExtraEntities() {
    return (this.config?.extra_entities || []).reduce((acc, { entity, status, icon, color }) => {
      const selectedEntity = entity ? this.hass.states[entity] : null;
      if (selectedEntity && selectedEntity.state === status) {
        acc.push({
          type: 'extra',
          originalName: selectedEntity.attributes.friendly_name || entity,
          entities: [selectedEntity],
          icon,
          color,
          device_class: entity,
          sortOrder: this.config.newSortOrder?.['extra']?.[entity] ?? -1
        });
      }
      return acc;
    }, []);
  }
  
  
  loadAllEntities() {
    const { deviceClassEntities, groupedEntities } = this.loadGroupedEntities();
    const extraEntities = this.loadExtraEntities();
  
    const allEntities = [
      ...extraEntities,
      ...Object.entries(groupedEntities).map(([domain, entities]) => ({
        type: domain,
        originalName: domain,
        entities,
        sortOrder: this.entityConfig[domain]?.sortOrder || 100
      })),
      ...["cover", "binary_sensor"].flatMap(domain =>
        Object.entries(deviceClassEntities[domain]).map(([deviceClass, entities]) => ({
          type: domain,
          originalName: deviceClass,
          device_class: deviceClass,
          entities,
          sortOrder: this.entityConfig[domain]?.deviceClasses.find(dc => dc.name === deviceClass)?.sortOrder || 100
        }))
      )
    ];
  
    allEntities.sort((a, b) => (this.getProperty(a, 'sortOrder') || 100) - (this.getProperty(b, 'sortOrder') || 100));
    return allEntities;
  }

  renderPersonEntities() {
    const personEntities = this.loadPersonEntities();
    return personEntities.map(entity => {
      const cachedData = this.getEntityData(entity.entity_id);
      return html`
        <paper-tab @click=${() => this.showMoreInfo(entity)}>
          <div class="entity">
            <div class="entity-icon">
              <img src="${cachedData.entityPicture}" alt="Person Picture" />
            </div>
            <div class="entity-info">
              <div class="entity-name">${this.showPersonName ? cachedData.friendlyName.split(' ')[0] : ''}</div>
              <div class="entity-state">${this.getProperty(entity, 'status')}</div>
            </div>
          </div>
        </paper-tab>
      `;
    });
  }

  renderExtraEntities() {
    const extraEntities = this.loadExtraEntities();
    return extraEntities.map(({ entity, icon, color }) => {
      const selectedEntity = entity ? this.hass.states[entity] : null;
      const friendlyName = selectedEntity?.attributes?.friendly_name || entity;
      return selectedEntity ? html`
        <paper-tab @click=${() => this.showMoreInfo(selectedEntity)}>
          <div class="extra-entity">
            <div class="entity-icon" style="color: var(--${color || ''}-color);">
              <ha-icon icon="${icon}"></ha-icon>
            </div>
            <div class="entity-info">
              <div class="entity-name">${this.showBadgeName ? friendlyName : ''}</div>
              <div class="entity-state">${selectedEntity?.state}</div>
            </div>
          </div>
        </paper-tab>
      ` : null;
    });
  }

  renderAllEntities() {
    const allEntities = this.loadAllEntities();
    return allEntities.filter(group => !this.getProperty(group, 'hide')).map(group => html`
      <paper-tab @click=${() => { 
        const showInfo = group.type === 'extra' ? this.showMoreInfo(group.entities[0]) : this.toggleMoreInfo('show', group.type, group.entities, this.getProperty(group, 'names'));
        showInfo;
      }}>
        <div class="entity">
          <div class="entity-icon" style="color: var(--${group.color || this.getProperty(group, 'colors') || ''}-color);">
            <ha-icon icon="${group.icon || this.getProperty(group, 'icons')}"></ha-icon>
          </div>
          <div class="entity-info">
            <div class="entity-name">${this.showBadgeName ? (group.type === 'extra' ? group.originalName : this.getProperty(group, 'names')) : ''}</div>
            <div class="entity-state">
              ${group.type === 'extra' && group.entities?.[0]
<<<<<<< HEAD
                ? group.entities[0].state
=======
                ? `${group.entities[0].state}`
>>>>>>> 27581af3
                : `${group.entities.length} ${this.getProperty(group, 'status')}`}
            </div>
          </div>
        </div>
      </paper-tab>
    `);
  }

  renderMoreInfoDialog() {
    return html`
      <ha-dialog id="more-info-dialog" style="display:none;">
        <div class="dialog-header">
          <ha-icon-button slot="navigationIcon" dialogaction="cancel" @click=${() => this.toggleMoreInfo('close')} title="${this.hass.localize("ui.common.close")}">
            <ha-icon class="center" icon="mdi:close"></ha-icon>
          </ha-icon-button>
          <h3>${this.hass.localize("ui.panel.lovelace.editor.card.entities.name")} in ${this.selectedEntityName}:</h3>
        </div>
        <div class="tile-container">
          ${this.bulkMode 
            ? html`<ul class="entity-list">${this.entitiesInDomain.map(entity => html`<li class="entity-item">- ${entity.entity_id}</li>`)}</ul>` 
            : this.entitiesInDomain.map(entity => html`
              <div class="entity-card" .entity="${entity.entity_id}">
                ${this.createCard({
                  type: 'tile',
                  entity: entity.entity_id,
                  ...(this.selectedDomain === 'light' && { features: [{ type: "light-brightness" }] }),
                  ...(this.selectedDomain === 'cover' && { features: [{ type: "cover-open-close" }, { type: "cover-position" }] })
                })}
              </div>
            `)}
        </div>
      </ha-dialog>
    `;
  }


  render() { 
    return html`
      <ha-card>
        <paper-tabs selected="0" scrollable hide-scroll-buttons>
        ${this.renderPersonEntities()}
        ${this.renderExtraEntities()}
        ${this.renderAllEntities()}
        </paper-tabs>
      </ha-card>
      ${this.renderMoreInfoDialog()}
    `;
  }

  static get styles() {
    return css`
        paper-tabs { height: 110px; padding: 4px 8px }
        paper-tab {padding: 0 5px; }
        .center {display: flex; align-items: center; justify-content: center;}
        .entity, .extra-entity { display: flex; flex-direction: column; align-items: center;}
        .entity-icon { width: 50px; height: 50px; border-radius: 50%;
            background-color: rgba(var(--rgb-primary-text-color), 0.15);
            display: flex; align-items: center; justify-content: center;
            overflow: hidden;}
        .entity-icon img {width: 100%; height: 100%; object-fit: cover; border-radius: 50%;}
        .entity-info { text-align: center; margin-top: 5px; }
        .entity-name { font-weight: bold; margin-bottom: 2px; }
        .entity-state { color: var(--secondary-text-color); font-size: 0.9em; }            
        .dialog-header { display: flex;  justify-content: flex-start; align-items: center; gap: 8px; margin-bottom: 12px;} 
        .dialog-header ha-icon-button { margin-right: 10px;  }
        ha-dialog#more-info-dialog { --mdc-dialog-max-width: 90vw; } 
        .tile-container { display: flex; flex-wrap: wrap; gap: 4px; }
        .entity-card { width: calc(22.5vw  - 15px ); box-sizing: border-box; }
        .entity-list { list-style: none; }
        @media (max-width: 768px) {
            .entity-card { flex-basis: 100%; max-width: 100%; }
            .tile-container { width: 100%; }
        }
    `;
}
          
    static getConfigElement() {
        return document.createElement("dev-status-card-editor");
    }
  
    static getStubConfig() {
        return {};
    }
}

customElements.define('dev-status-card', StatusCard);

class StatusCardEditor extends BaseCard {
  static get properties() {
    return {
      hass: {},
      config: {},
    };
  }


  shouldComponentUpdate(nextProps, nextState) {
    if (nextProps.config !== this.props.config || nextState !== this.state) {
      return true;
    }
    return false; 
  }

  constructor() {
    super();
    this.openedDomains = [];
    this.openedDeviceClasses = [];
    this.entityConfig = this.initializeEntityConfig();
    this.config = {
      extra_entities: [],
      hidden_entities: [],
    };
  }


  setConfig(config) {
    this.config = config;
    if (!config.extra_entities) delete this.config.extra_entities;
    if (!config.hidden_entities) delete this.config.hidden_entities;
    this.entityConfig = this.initializeEntityConfig();
  }

  configChanged(newConfig) {
    const event = new Event('config-changed', {
      bubbles: true,
      composed: true,
    });
    event.detail = { config: newConfig };
    this.dispatchEvent(event);
  }

  static labelMap = {
    entity: (hass) => hass.localize("ui.components.selectors.selector.types.entity"),
    status: (hass) => hass.localize("ui.components.selectors.selector.types.state"),
    color: (hass) => hass.localize("ui.panel.lovelace.editor.card.tile.color"),
    icon: (hass) => hass.localize("ui.components.selectors.selector.types.icon"),
<<<<<<< HEAD
    showPerson: 'show_person',
    showPersonName: (hass) => `${hass.localize("component.person.entity_component._.name")} ${hass.localize("ui.panel.lovelace.editor.card.generic.show_name")}`,
    showBadgeName: (hass) => `${hass.localize("ui.panel.lovelace.editor.cardpicker.domain")} ${hass.localize("ui.panel.lovelace.editor.card.generic.show_name")}`,
    bulkMode: (hass) => "bulk_mode",
=======
    showPerson: 'Show Person',
    showPersonName: (hass) => `${hass.localize("component.person.entity_component._.name")} ${hass.localize("ui.panel.lovelace.editor.card.generic.show_name")}`,
    showBadgeName: (hass) => `${hass.localize("ui.panel.lovelace.editor.cardpicker.domain")} ${hass.localize("ui.panel.lovelace.editor.card.generic.show_name")}`,
    bulkMode: 'BulkMode',
>>>>>>> 27581af3
    hideDomain: (hass, domain) =>
      `${hass.localize(`component.${domain}.entity_component._.name`)} ${hass.localize("ui.common.disable")}`,
    hide_cover_DeviceClass: (hass, domain, deviceClass) =>
      `${hass.localize(`ui.dialogs.entity_registry.editor.device_classes.cover.${deviceClass}`)} ${hass.localize("ui.common.disable")}`,
    hide_binary_sensor_DeviceClass: (hass, domain, deviceClass) =>
      `${hass.localize(`ui.dialogs.entity_registry.editor.device_classes.binary_sensor.${deviceClass}`)} ${hass.localize("ui.common.disable")}`,
    domainName: (hass) => hass.localize("ui.panel.lovelace.editor.cardpicker.domain"),
    deviceClassName: () => "Device Class",
    sortOrder: () => "Sort Order",
    area: (hass) => hass.localize("ui.components.selectors.selector.types.area"),
    floor: (hass) => hass.localize("ui.components.selectors.selector.types.floor"),
    areaFloorFilter: (hass) =>
      `${hass.localize("ui.components.selectors.selector.types.area")} / ${hass.localize("ui.components.selectors.selector.types.floor")} Filter`,
  };


  _computeLabel(schema, domain, deviceClass) {
    const labelGenerator = StatusCardEditor.labelMap[schema.name];
    return labelGenerator ? labelGenerator(this.hass, domain, deviceClass) : "";
  }
  
  toggleSetting(type, checked) {
    if (['showPerson', 'bulkMode', 'showPersonName', 'showBadgeName'].includes(type)) {
        this.config[type] = checked; 
        this.configChanged(this.config);
    }
  }

  showMoreHiddenEntities() {
    this.showMore = true;
    this.requestUpdate(); 
  }


  updateConfig(property, domain, deviceClassName, value) {
    this.config[property] = this.config[property] || {};
    this.config[property][domain] = this.config[property][domain] || {};
    
    deviceClassName ? 
      (this.config[property][domain][deviceClassName] = value) : 
      (this.config[property][domain] = value);
  
    this.configChanged(this.config);
    this.requestUpdate();
}

  
updateSortOrder(domain, deviceClassName, newSortOrder) {
  this.updateConfig('newSortOrder', domain, deviceClassName, newSortOrder);
}

  updateIcons(domain, deviceClassName, icon) {
    this.updateConfig('icons', domain, deviceClassName, icon);
  }
  
  updateNames(domain, deviceClassName, name) {
    this.updateConfig('names', domain, deviceClassName, name);
  }
  
  updateColors(domain, deviceClassName, color) {
    this.updateConfig('colors', domain, deviceClassName, color);
  }
  
  updateVisibility(domain, deviceClassName, visible) {
    this.updateConfig('hide', domain, deviceClassName, visible);
  }

  
  manageExtraEntity(action, index = null, field = null, value = null) {
    this.config.extra_entities = this.config.extra_entities || [];

    if (action === 'add') {
        this.config.extra_entities.push({ entity: '', status: '', icon: '', color: '' });
    } else if (action === 'update' && index !== null && field !== null) {
        this.config.extra_entities[index][field] = value;
    } else if (action === 'remove' && index !== null) {
        this.config.extra_entities.splice(index, 1);
    }

    this.configChanged(this.config);
  }


  manageHiddenEntity(entity, action) {
    const hiddenEntities = this.config.hidden_entities || [];
  
    if (action === 'add' && !hiddenEntities.includes(entity)) {
      hiddenEntities.push(entity);
    } else if (action === 'remove') {
      hiddenEntities.splice(hiddenEntities.indexOf(entity), 1);
    }
  
    this.config = {
      ...this.config,
      hidden_entities: hiddenEntities,
    };
  
    this.configChanged(this.config);
  }
  

  updateAreaFloorSelection(type, value) {
    this.config = {
        ...this.config,
        area_filter: {
            [type]: value || '',
            ...(type === 'area' ? { floor: undefined } : { area: undefined }),
        },
    };
    this.configChanged(this.config);
}



renderHaForm(name, selector, data, computeLabel, onChange) {
  const originalData = { ...data };
  const onDataChange = (event) => {
    const newData = event.detail.value;
    if (JSON.stringify(newData) !== JSON.stringify(originalData)) {
      onChange(event);
    }
  };
  return html`
    <ha-form
      .schema=${[{ name, selector }]}
      .data=${data}
      .hass=${this.hass}
      .computeLabel=${computeLabel}
      @value-changed=${onDataChange}>
    </ha-form>
  `;
}

renderSettings() {
  const areaFloorOptions = [
    { label: this.hass.localize("ui.components.selectors.selector.types.area"), value: 'area' },
    { label: this.hass.localize("ui.components.selectors.selector.types.floor"), value: 'floor' }
  ];

  const selectedAreaFloor = this.config.area_filter ? Object.keys(this.config.area_filter)[0] : '';

  return html`
  <div class="settings">
    <div class="top-row">
      <div class="area-floor-picker">
        ${this.renderHaForm("areaFloorFilter", { select: { options: areaFloorOptions } }, 
          { areaFloorFilter: selectedAreaFloor },
          this._computeLabel, (e) => this.updateAreaFloorSelection(e.detail.value.areaFloorFilter, ''))}
      </div>
      <div class="toggle">
        ${this.renderHaForm("showPerson", { boolean: {} }, { showPerson: this.config.showPerson ?? true }, this._computeLabel, 
          (e) => this.toggleSetting('showPerson', e.detail.value.showPerson))}
          <div class="sub">
        ${this.renderHaForm("showPersonName", { boolean: {} }, { showPersonName: this.config.showPersonName ?? true }, this._computeLabel, 
          (e) => this.toggleSetting('showPersonName', e.detail.value.showPersonName))}
          </div>
          <div class="sub">
        ${this.renderHaForm("showBadgeName", { boolean: {} }, { showBadgeName: this.config.showBadgeName ?? true }, this._computeLabel, 
          (e) => this.toggleSetting('showBadgeName', e.detail.value.showBadgeName))}
          </div>            
          <div class="sub">
        ${this.renderHaForm("bulkMode", { boolean: {} }, { bulkMode: this.config.bulkMode ?? false }, this._computeLabel, 
          (e) => this.toggleSetting('bulkMode', e.detail.value.bulkMode))}
          </div>
      </div>
    </div>
    <div class="area-floor-form">
      ${selectedAreaFloor === 'area' ? this.renderHaForm("area", { area: {} }, 
        { area: this.config.area_filter.area || '' }, this._computeLabel, 
        (e) => this.updateAreaFloorSelection('area', e.detail.value.area)) : ''}
      ${selectedAreaFloor === 'floor' ? this.renderHaForm("floor", { floor: {} }, 
        { floor: this.config.area_filter.floor || '' }, this._computeLabel, 
        (e) => this.updateAreaFloorSelection('floor', e.detail.value.floor)) : ''}
    </div>
  </div>
`;
}


renderDomainConfig() {
  return html`
    <ha-expansion-panel outlined class="main">
<<<<<<< HEAD
      <div slot="header" role="heading" aria-level="3">edit_domains</div>
=======
      <div slot="header" role="heading" aria-level="3">Edit Domains</div>
>>>>>>> 27581af3
      <div class="content flexbox">
        ${Object.keys(this.entityConfig)
          .filter(domain => !['cover', 'binary_sensor'].includes(domain))
          .map(domain => html`
            <ha-expansion-panel outlined ?expanded="${this.openedDomains.includes(domain)}" class="child">
              <div slot="header" role="heading" aria-level="3">
                ${this.hass.localize(`component.${domain}.entity_component._.name`) || domain}
              </div>
              <div class="content" style="padding: 10px 5px;">
                ${this.renderHaForm("hideDomain", { boolean: {} }, { hideDomain: this.config.hide?.[domain] || false }, 
                  (schema) => this._computeLabel(schema, domain), 
                  (e) => this.updateVisibility(domain, null, e.detail.value.hideDomain))}
                ${this.renderHaForm("domainName", { text: {} }, { domainName: this.config.names?.[domain] || '' }, this._computeLabel, 
                  (e) => this.updateNames(domain, null, e.detail.value.domainName))}
                ${this.renderHaForm("icon", { icon: {} }, { icon: this.config.icons?.[domain] || '' }, this._computeLabel, 
                  (e) => this.updateIcons(domain, null, e.detail.value.icon))}
                ${this.renderHaForm("color", { ui_color: {} }, { color: this.config.colors?.[domain] || '' }, this._computeLabel, 
                  (e) => this.updateColors(domain, null, e.detail.value.color))}
                ${this.renderHaForm("sortOrder", { number: {} }, { sortOrder: this.config.newSortOrder?.[domain] !== undefined ? this.config.newSortOrder?.[domain] : this.entityConfig[domain]?.sortOrder || 0 }, this._computeLabel, (e) => { const newValue = Number(e.detail.value.sortOrder); this.newSortOrder = newValue; this.updateSortOrder(domain, null, newValue); })}
              </div>
            </ha-expansion-panel>
          `)}
      </div>
    </ha-expansion-panel>
  `;
}

renderDeviceClassConfig() {
  return html`
    ${['cover', 'binary_sensor'].map(domain => html`
      <ha-expansion-panel outlined class="main">
<<<<<<< HEAD
        <div slot="header" role="heading" aria-level="3">'edit_dc'</div>
=======
        <div slot="header" role="heading" aria-level="3">Edit DeviceClass</div>
>>>>>>> 27581af3
        <div class="content flexbox">
          ${this.entityConfig[domain].deviceClasses.map(deviceClass => html`
            <ha-expansion-panel outlined ?expanded="${this.openedDeviceClasses.includes(`${domain}-${deviceClass.name}`)}" class="child">
              <div slot="header" role="heading" aria-level="3">
                ${this.hass.localize(`ui.dialogs.entity_registry.editor.device_classes.${domain}.${deviceClass.name}`)}
              </div>
              <div class="content" style="padding: 10px 5px;">
                ${this.renderHaForm(`hide_${domain}_DeviceClass`, { boolean: {} }, 
                  { [`hide_${domain}_DeviceClass`]: this.config.hide?.[domain]?.[deviceClass.name] || false }, 
                  (schema) => this._computeLabel(schema, domain, deviceClass.name), 
                  (e) => this.updateVisibility(domain, deviceClass.name, e.detail.value[`hide_${domain}_DeviceClass`]))}
                ${this.renderHaForm("deviceClassName", { text: {} }, 
                  { deviceClassName: this.config.names?.[domain]?.[deviceClass.name] || '' }, this._computeLabel, 
                  (e) => this.updateNames(domain, deviceClass.name, e.detail.value.deviceClassName))}
                ${this.renderHaForm("icon", { icon: {} }, 
                  { icon: this.config.icons?.[domain]?.[deviceClass.name] || '' }, this._computeLabel, 
                  (e) => this.updateIcons(domain, deviceClass.name, e.detail.value.icon))}
                ${this.renderHaForm("color", { ui_color: {} }, 
                  { color: this.config.colors?.[domain]?.[deviceClass.name] || '' }, this._computeLabel, 
                  (e) => this.updateColors(domain, deviceClass.name, e.detail.value.color))}
                ${this.renderHaForm("sortOrder", { number: {} }, { sortOrder: (this.config.newSortOrder?.[domain]?.[deviceClass.name] !== undefined) ? this.config.newSortOrder[domain][deviceClass.name] : deviceClass.sortOrder || 0 }, this._computeLabel, (e) => this.updateSortOrder(domain, deviceClass.name, Number(e.detail.value.sortOrder)))}
              </div>
            </ha-expansion-panel>
          `)}
        </div>
      </ha-expansion-panel>
    `)}
  `;
}

renderExtraEntities() {
  const extraEntities = this.config.extra_entities || [];
  return html`
    <div class="extra-entities">
      <h3>Extra ${this.hass.localize("ui.panel.lovelace.editor.card.entities.name")}</h3>
      <ha-icon-button @click=${() => this.manageExtraEntity('add')}>
        <ha-icon class="extra-entitities-icon" icon="mdi:plus"></ha-icon>
      </ha-icon-button>
    </div>
    ${extraEntities.map((entity, index) => html`
      <div class="extra-entity-top">
        <div class="extra-entity-entity">
          ${this.renderHaForm("entity", { entity: {} }, { entity: entity.entity }, this._computeLabel, 
            (e) => this.manageExtraEntity('update', index, 'entity', e.detail.value.entity))}
        </div>
        <div class="extra-entity-status">
          ${this.renderHaForm("status", { text: {} }, { status: entity.status }, this._computeLabel, 
            (e) => this.manageExtraEntity('update', index, 'status', e.detail.value.status))}
        </div>
      </div>
      <div class="extra-entity-bottom">
        <div class="extra-entity-icon">
          ${this.renderHaForm("icon", { icon: {} }, { icon: entity.icon || '' }, this._computeLabel, 
            (e) => this.manageExtraEntity('update', index, 'icon', e.detail.value.icon))}
        </div>
        <div class="extra-entity-color">
          ${this.renderHaForm("color", { ui_color: {} }, { color: entity.color || '' }, this._computeLabel, 
            (e) => this.manageExtraEntity('update', index, 'color', e.detail.value.color))}
        </div>
        <div class="extra-entity-sort">
          ${this.renderHaForm("sortOrder", { number: {} }, 
            { sortOrder: this.config.newSortOrder?.['extra']?.[entity.entity] ?? '' }, this._computeLabel, 
            (e) => this.updateSortOrder('extra', entity.entity, Number(e.detail.value.sortOrder)))}
        </div>
        <ha-icon-button class="remove-button" icon="mdi:minus" 
          @click=${() => { this.manageExtraEntity('remove', index); this.updateSortOrder('extra', entity.entity, '');}}>
          <ha-icon icon="mdi:minus"></ha-icon>
        </ha-icon-button>
      </div>
    `)}
  `;
}


renderHiddenEntities() {
  const hiddenEntities = (this.config.hidden_entities || []).slice().sort();
  const showAll = this.showMore || hiddenEntities.length <= 5;
  const entitiesToShow = showAll ? hiddenEntities : hiddenEntities.slice(0, 5);

  return html`
    <div>
      <h3>${this.hass.localize("ui.panel.lovelace.editor.entities.remove")}</h3>
      <div class="entity-picker-container">
        ${this.renderHaForm("entity", { entity: {} }, { entity: null }, this._computeLabel, 
          (e) => this.manageHiddenEntity(e.detail.value.entity, 'add'))}
      </div>
      ${hiddenEntities.length ? html`
        <h3>${this.hass.localize("ui.dialogs.entity_registry.editor.disabled_label")}:</h3>
        <ul>
          ${entitiesToShow.map(entity => html`
            <li class="hidden-entity">
              <span>${entity}</span>
              <mwc-button @click=${() => this.manageHiddenEntity(entity, 'remove')}>
                ${this.hass.localize("ui.common.remove")}
              </mwc-button>
            </li>
          `)}
          ${!showAll ? html`
            <li class="hidden-entity">
              <mwc-button @click=${() => this.showMoreHiddenEntities()}>
                ${this.hass.localize("ui.dialogs.more_info_control.show_more")}
              </mwc-button>
            </li>
          ` : ''}
        </ul>
      ` : ''}
    </div>
  `;
}
 
render() {
  if (!this.config) return html`<div>Invalid Configuration</div>`;

  return html`
      ${this.renderSettings()}
      ${this.renderDomainConfig()}
      ${this.renderDeviceClassConfig()}
      ${this.renderExtraEntities()}
      ${this.renderHiddenEntities()}
  `;
}

  
  static get styles() {
    return css`  
      h3 { margin: 0; padding: 8px 0; display: flex; align-items: center; }
      ha-icon { margin-right: 8px; }
      .main {margin-top: 5px;}
      .sub {margin-top: -15px;}
      .child {width:calc(50% - 2px); margin-top: 3px;}
      .person-entity, .hidden-entity { display: flex; align-items: center; } 
      .hidden-entity { justify-content: space-between; }
      .hidden-entity span { max-width: calc(100% - 120px); word-wrap: break-word; }
      .flexbox { display: flex; flex-wrap: wrap; margin-bottom: 16px; }    
      .entity-picker { flex: 7; }
      .status-text { flex: 3; }
      .extra-entities { display: flex; justify-content: space-between; align-items: center; }
      .extra-entity-top, .extra-entity-bottom { display: flex; gap: 10px; margin-bottom: 5px; }
      .extra-entity-entity, .extra-entity-status { flex: 4; }
      .extra-entity-color, .extra-entity-icon { flex: 4; min-width: 0; }
      .extra-entity-sort { flex: 2; }
      .area-floor-picker { margin-right: auto; flex: 4;}
      .toggle {flex: 4;}
      .top-row {display: flex; flex-wrap: wrap; justify-content: space-between; align-items: center; padding: 2px 5px;}
    `;
  }
}



customElements.define('dev-status-card-editor', StatusCardEditor);

console.info(
  `%c STATUS-CARD %c DEV `,
  'color: steelblue; background: black; font-weight: bold;',
  'color: white ; background: dimgray; font-weight: bold;'
);
window.customCards = window.customCards || [];
window.customCards.push({
  type: "dev-status-card",
  name: "dev-Status Card",
  preview: true, 
  description: "A custom card that displays active entities grouped by domain.", 
  documentationURL: "https://developers.home-assistant.io/docs/frontend/custom-ui/custom-card", 
});<|MERGE_RESOLUTION|>--- conflicted
+++ resolved
@@ -186,7 +186,6 @@
   
   _getCachedValue(cacheKey, group, propertyType) {
     if (this.propertyCache.has(cacheKey)) {
-<<<<<<< HEAD
         const cachedValue = this.propertyCache.get(cacheKey);
         if (propertyType === 'status' && group.entity_id?.startsWith('person.')) {
             const entityState = this.hass.states[group.entity_id];
@@ -200,20 +199,6 @@
     return undefined;
 }
 
-=======
-      const cachedValue = this.propertyCache.get(cacheKey);
-      if (propertyType === 'status' && group.entity_id && group.entity_id.startsWith('person.')) {
-        const entityState = this.hass.states[group.entity_id];
-        if (entityState.state !== cachedValue) {
-          this.propertyCache.delete(cacheKey);
-          return this.getProperty(group, propertyType);
-        }
-      }
-      return cachedValue;
-    }
-    return undefined;
-  }
->>>>>>> 27581af3
   
   _getSortOrder(type, deviceClassName, entityConfig) {
     if (type === 'extra') {
@@ -485,11 +470,7 @@
             <div class="entity-name">${this.showBadgeName ? (group.type === 'extra' ? group.originalName : this.getProperty(group, 'names')) : ''}</div>
             <div class="entity-state">
               ${group.type === 'extra' && group.entities?.[0]
-<<<<<<< HEAD
                 ? group.entities[0].state
-=======
-                ? `${group.entities[0].state}`
->>>>>>> 27581af3
                 : `${group.entities.length} ${this.getProperty(group, 'status')}`}
             </div>
           </div>
@@ -626,17 +607,10 @@
     status: (hass) => hass.localize("ui.components.selectors.selector.types.state"),
     color: (hass) => hass.localize("ui.panel.lovelace.editor.card.tile.color"),
     icon: (hass) => hass.localize("ui.components.selectors.selector.types.icon"),
-<<<<<<< HEAD
     showPerson: 'show_person',
     showPersonName: (hass) => `${hass.localize("component.person.entity_component._.name")} ${hass.localize("ui.panel.lovelace.editor.card.generic.show_name")}`,
     showBadgeName: (hass) => `${hass.localize("ui.panel.lovelace.editor.cardpicker.domain")} ${hass.localize("ui.panel.lovelace.editor.card.generic.show_name")}`,
     bulkMode: (hass) => "bulk_mode",
-=======
-    showPerson: 'Show Person',
-    showPersonName: (hass) => `${hass.localize("component.person.entity_component._.name")} ${hass.localize("ui.panel.lovelace.editor.card.generic.show_name")}`,
-    showBadgeName: (hass) => `${hass.localize("ui.panel.lovelace.editor.cardpicker.domain")} ${hass.localize("ui.panel.lovelace.editor.card.generic.show_name")}`,
-    bulkMode: 'BulkMode',
->>>>>>> 27581af3
     hideDomain: (hass, domain) =>
       `${hass.localize(`component.${domain}.entity_component._.name`)} ${hass.localize("ui.common.disable")}`,
     hide_cover_DeviceClass: (hass, domain, deviceClass) =>
@@ -819,11 +793,7 @@
 renderDomainConfig() {
   return html`
     <ha-expansion-panel outlined class="main">
-<<<<<<< HEAD
       <div slot="header" role="heading" aria-level="3">edit_domains</div>
-=======
-      <div slot="header" role="heading" aria-level="3">Edit Domains</div>
->>>>>>> 27581af3
       <div class="content flexbox">
         ${Object.keys(this.entityConfig)
           .filter(domain => !['cover', 'binary_sensor'].includes(domain))
@@ -855,11 +825,7 @@
   return html`
     ${['cover', 'binary_sensor'].map(domain => html`
       <ha-expansion-panel outlined class="main">
-<<<<<<< HEAD
         <div slot="header" role="heading" aria-level="3">'edit_dc'</div>
-=======
-        <div slot="header" role="heading" aria-level="3">Edit DeviceClass</div>
->>>>>>> 27581af3
         <div class="content flexbox">
           ${this.entityConfig[domain].deviceClasses.map(deviceClass => html`
             <ha-expansion-panel outlined ?expanded="${this.openedDeviceClasses.includes(`${domain}-${deviceClass.name}`)}" class="child">
